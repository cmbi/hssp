// Copyright Maarten L. Hekkelman, Radboud University 2008-2011.
//   Distributed under the Boost Software License, Version 1.0.
//       (See accompanying file LICENSE_1_0.txt or copy at    
//             http://www.boost.org/LICENSE_1_0.txt)      
//
// A DSSP reimplementation

#include "mas.h"
#include "version.h"

#if defined(_MSC_VER)
#include <conio.h>
#include <ctype.h>
#endif

#include <fstream>

#include <boost/program_options.hpp>
#include <boost/iostreams/filtering_stream.hpp>
#include <boost/iostreams/copy.hpp>
#if defined USE_COMPRESSION
#include <boost/iostreams/filter/bzip2.hpp>
#include <boost/iostreams/filter/gzip.hpp>
#endif
#include <boost/algorithm/string.hpp>

#include "dssp.h"
#include "structure.h"
#include "iocif.h"

using namespace std;
namespace po = boost::program_options;
namespace io = boost::iostreams;
namespace ba = boost::algorithm;

int VERBOSE = 0;

int main(int argc, char* argv[])
{
	try
	{
<<<<<<< HEAD
		po::options_description desc("mkdssp options");
=======
		po::options_description desc("mkdssp " XSSP_VERSION " options");
>>>>>>> 805f9e47
		desc.add_options()
			("help,h",							 "Display help message")
			("input,i",		po::value<string>(), "Input file")
			("output,o",	po::value<string>(), "Output file, use 'stdout' to output to screen")
			("verbose,v",						 "Verbose output")
			("version",							 "Print version")
			("debug,d",		po::value<int>(),	 "Debug level (for even more verbose output)")
			;
	
		po::positional_options_description p;
		p.add("input", 1);
		p.add("output", 2);
	
		po::variables_map vm;
		po::store(po::command_line_parser(argc, argv).options(desc).positional(p).run(), vm);
		po::notify(vm);

		if (vm.count("version")>0)
		{
<<<<<<< HEAD
			cout << "mkdssp version " << endl;
=======
			cout << "mkdssp version " XSSP_VERSION << endl;
>>>>>>> 805f9e47
			exit(0);
		}

		if (vm.count("help") or not vm.count("input"))
		{
			cerr << desc << endl
				 << endl
				 << "Examples: " << endl
				 << endl
				 << "To calculate the secondary structure for the file 1crn.pdb and" << endl
				 << "write the result to a file called 1crn.dssp, you type:" << endl
				 << endl
				 << "  " << argv[0] << " -i 1crn.pdb -o 1crn.dssp" << endl
				 << endl;
#if defined(_MSC_VER)
			cerr << endl
				 << "MKDSSP is a command line application, use the 'Command prompt' application" << endl
				 << "to start " << argv[0] << " You can find the 'Command prompt' in the Start menu:" << endl
				 << endl
				 << "Start => Accessories => Command prompt" << endl
				 << endl
				 << endl
				 << "Press any key to continue..." << endl;
			char ch = _getch();
#endif
			exit(1);
		}

		VERBOSE = vm.count("verbose") != 0;
		if (vm.count("debug"))
			VERBOSE = vm["debug"].as<int>();
		
		string input = vm["input"].as<string>();

		ifstream infile(input.c_str(), ios_base::in | ios_base::binary);
		if (not infile.is_open())
			throw runtime_error("No such file");
		
		io::filtering_stream<io::input> in;
		
#if defined USE_COMPRESSION
		if (ba::ends_with(input, ".bz2"))
		{
			in.push(io::bzip2_decompressor());
			input.erase(input.length() - 4);
		}
		else if (ba::ends_with(input, ".gz"))
		{
			in.push(io::gzip_decompressor());
			input.erase(input.length() - 3);
		}
#endif
		
		in.push(infile);
	
		// OK, we've got the file, now create a protein
		MProtein a;

		if (ba::ends_with(input, ".cif"))
			a.ReadmmCIF(in);
		else
			a.ReadPDB(in);
		
		// then calculate the secondary structure
		a.CalculateSecondaryStructure();
	
		// and finally report the secondary structure in the DSSP format
		// either to cout or an (optionally compressed) file.
		if (vm.count("output"))
		{
			string output = vm["output"].as<string>();
			
			ofstream outfile(output.c_str(), ios_base::out|ios_base::trunc|ios_base::binary);
			if (not outfile.is_open())
				throw runtime_error("could not create output file");
			
			io::filtering_stream<io::output> out;
#if defined USE_COMPRESSION
			if (ba::ends_with(output, ".bz2"))
				out.push(io::bzip2_compressor());
			else if (ba::ends_with(output, ".gz"))
				out.push(io::gzip_compressor());
#endif
			out.push(outfile);
			
			WriteDSSP(a, out);
		}
		else
			WriteDSSP(a, cout);
	}
	catch (const exception& e)
	{
		cerr << "DSSP could not be created due to an error:" << endl
			 << e.what() << endl;
		exit(1);
	}
	
	return 0;
}
<|MERGE_RESOLUTION|>--- conflicted
+++ resolved
@@ -37,133 +37,125 @@
 
 int main(int argc, char* argv[])
 {
-	try
-	{
-<<<<<<< HEAD
-		po::options_description desc("mkdssp options");
-=======
-		po::options_description desc("mkdssp " XSSP_VERSION " options");
->>>>>>> 805f9e47
-		desc.add_options()
-			("help,h",							 "Display help message")
-			("input,i",		po::value<string>(), "Input file")
-			("output,o",	po::value<string>(), "Output file, use 'stdout' to output to screen")
-			("verbose,v",						 "Verbose output")
-			("version",							 "Print version")
-			("debug,d",		po::value<int>(),	 "Debug level (for even more verbose output)")
-			;
-	
-		po::positional_options_description p;
-		p.add("input", 1);
-		p.add("output", 2);
-	
-		po::variables_map vm;
-		po::store(po::command_line_parser(argc, argv).options(desc).positional(p).run(), vm);
-		po::notify(vm);
+  try
+  {
+    po::options_description desc("mkdssp " XSSP_VERSION " options");
+    desc.add_options()
+      ("help,h",               "Display help message")
+      ("input,i",   po::value<string>(), "Input file")
+      ("output,o",  po::value<string>(), "Output file, use 'stdout' to output to screen")
+      ("verbose,v",            "Verbose output")
+      ("version",              "Print version")
+      ("debug,d",   po::value<int>(),  "Debug level (for even more verbose output)")
+      ;
 
-		if (vm.count("version")>0)
-		{
-<<<<<<< HEAD
-			cout << "mkdssp version " << endl;
-=======
-			cout << "mkdssp version " XSSP_VERSION << endl;
->>>>>>> 805f9e47
-			exit(0);
-		}
+    po::positional_options_description p;
+    p.add("input", 1);
+    p.add("output", 2);
 
-		if (vm.count("help") or not vm.count("input"))
-		{
-			cerr << desc << endl
-				 << endl
-				 << "Examples: " << endl
-				 << endl
-				 << "To calculate the secondary structure for the file 1crn.pdb and" << endl
-				 << "write the result to a file called 1crn.dssp, you type:" << endl
-				 << endl
-				 << "  " << argv[0] << " -i 1crn.pdb -o 1crn.dssp" << endl
-				 << endl;
+    po::variables_map vm;
+    po::store(po::command_line_parser(argc, argv).options(desc).positional(p).run(), vm);
+    po::notify(vm);
+
+    if (vm.count("version")>0)
+    {
+      cout << "mkdssp version " XSSP_VERSION << endl;
+      exit(0);
+    }
+
+    if (vm.count("help") or not vm.count("input"))
+    {
+      cerr << desc << endl
+         << endl
+         << "Examples: " << endl
+         << endl
+         << "To calculate the secondary structure for the file 1crn.pdb and" << endl
+         << "write the result to a file called 1crn.dssp, you type:" << endl
+         << endl
+         << "  " << argv[0] << " -i 1crn.pdb -o 1crn.dssp" << endl
+         << endl;
 #if defined(_MSC_VER)
-			cerr << endl
-				 << "MKDSSP is a command line application, use the 'Command prompt' application" << endl
-				 << "to start " << argv[0] << " You can find the 'Command prompt' in the Start menu:" << endl
-				 << endl
-				 << "Start => Accessories => Command prompt" << endl
-				 << endl
-				 << endl
-				 << "Press any key to continue..." << endl;
-			char ch = _getch();
+      cerr << endl
+         << "MKDSSP is a command line application, use the 'Command prompt' application" << endl
+         << "to start " << argv[0] << " You can find the 'Command prompt' in the Start menu:" << endl
+         << endl
+         << "Start => Accessories => Command prompt" << endl
+         << endl
+         << endl
+         << "Press any key to continue..." << endl;
+      char ch = _getch();
 #endif
-			exit(1);
-		}
+      exit(1);
+    }
 
-		VERBOSE = vm.count("verbose") != 0;
-		if (vm.count("debug"))
-			VERBOSE = vm["debug"].as<int>();
-		
-		string input = vm["input"].as<string>();
+    VERBOSE = vm.count("verbose") != 0;
+    if (vm.count("debug"))
+      VERBOSE = vm["debug"].as<int>();
 
-		ifstream infile(input.c_str(), ios_base::in | ios_base::binary);
-		if (not infile.is_open())
-			throw runtime_error("No such file");
-		
-		io::filtering_stream<io::input> in;
-		
+    string input = vm["input"].as<string>();
+
+    ifstream infile(input.c_str(), ios_base::in | ios_base::binary);
+    if (not infile.is_open())
+      throw runtime_error("No such file");
+
+    io::filtering_stream<io::input> in;
+
 #if defined USE_COMPRESSION
-		if (ba::ends_with(input, ".bz2"))
-		{
-			in.push(io::bzip2_decompressor());
-			input.erase(input.length() - 4);
-		}
-		else if (ba::ends_with(input, ".gz"))
-		{
-			in.push(io::gzip_decompressor());
-			input.erase(input.length() - 3);
-		}
+    if (ba::ends_with(input, ".bz2"))
+    {
+      in.push(io::bzip2_decompressor());
+      input.erase(input.length() - 4);
+    }
+    else if (ba::ends_with(input, ".gz"))
+    {
+      in.push(io::gzip_decompressor());
+      input.erase(input.length() - 3);
+    }
 #endif
-		
-		in.push(infile);
-	
-		// OK, we've got the file, now create a protein
-		MProtein a;
 
-		if (ba::ends_with(input, ".cif"))
-			a.ReadmmCIF(in);
-		else
-			a.ReadPDB(in);
-		
-		// then calculate the secondary structure
-		a.CalculateSecondaryStructure();
-	
-		// and finally report the secondary structure in the DSSP format
-		// either to cout or an (optionally compressed) file.
-		if (vm.count("output"))
-		{
-			string output = vm["output"].as<string>();
-			
-			ofstream outfile(output.c_str(), ios_base::out|ios_base::trunc|ios_base::binary);
-			if (not outfile.is_open())
-				throw runtime_error("could not create output file");
-			
-			io::filtering_stream<io::output> out;
+    in.push(infile);
+
+    // OK, we've got the file, now create a protein
+    MProtein a;
+
+    if (ba::ends_with(input, ".cif"))
+      a.ReadmmCIF(in);
+    else
+      a.ReadPDB(in);
+
+    // then calculate the secondary structure
+    a.CalculateSecondaryStructure();
+
+    // and finally report the secondary structure in the DSSP format
+    // either to cout or an (optionally compressed) file.
+    if (vm.count("output"))
+    {
+      string output = vm["output"].as<string>();
+
+      ofstream outfile(output.c_str(), ios_base::out|ios_base::trunc|ios_base::binary);
+      if (not outfile.is_open())
+        throw runtime_error("could not create output file");
+
+      io::filtering_stream<io::output> out;
 #if defined USE_COMPRESSION
-			if (ba::ends_with(output, ".bz2"))
-				out.push(io::bzip2_compressor());
-			else if (ba::ends_with(output, ".gz"))
-				out.push(io::gzip_compressor());
+      if (ba::ends_with(output, ".bz2"))
+        out.push(io::bzip2_compressor());
+      else if (ba::ends_with(output, ".gz"))
+        out.push(io::gzip_compressor());
 #endif
-			out.push(outfile);
-			
-			WriteDSSP(a, out);
-		}
-		else
-			WriteDSSP(a, cout);
-	}
-	catch (const exception& e)
-	{
-		cerr << "DSSP could not be created due to an error:" << endl
-			 << e.what() << endl;
-		exit(1);
-	}
-	
-	return 0;
+      out.push(outfile);
+
+      WriteDSSP(a, out);
+    }
+    else
+      WriteDSSP(a, cout);
+  }
+  catch (const exception& e)
+  {
+    cerr << "DSSP could not be created due to an error:" << endl
+       << e.what() << endl;
+    exit(1);
+  }
+
+  return 0;
 }
